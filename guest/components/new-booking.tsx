"use client";

import type React from "react";

import { useState, useEffect } from "react";
import { Button } from "@/components/ui/button";
import {
  Card,
  CardContent,
  CardDescription,
  CardHeader,
  CardTitle,
} from "@/components/ui/card";
import { Input } from "@/components/ui/input";
import { Label } from "@/components/ui/label";
import {
  Select,
  SelectContent,
  SelectItem,
  SelectTrigger,
  SelectValue,
} from "@/components/ui/select";
import { Textarea } from "@/components/ui/textarea";
import { RadioGroup, RadioGroupItem } from "@/components/ui/radio-group";
import {
  MapPin,
  Clock,
  Users,
  CreditCard,
  Briefcase,
  User,
  Hash,
} from "lucide-react";
import { Tabs, TabsContent, TabsList, TabsTrigger } from "@/components/ui/tabs";
import { api } from "@/lib/api";

import { toast } from "sonner";
import { toUtcIso, getUserTimeZone } from "@/lib/utils";

interface NewBookingProps {
  hotel: any;
  onBookingCreated: (booking: any) => void;
}

interface Location {
  id: string;
  name: string;
  latitude: number;
  longitude: number;
}
interface Trip {
  id: string;
  numberOfPersons: number;
  numberOfBags: number;
  pickupLocation?: string;
  pickupLocationId?: string;
  dropoffLocation?: string;
  dropoffLocationId?: string;
  preferredTime: string;
  paymentMethod: string;
  tripType: string;
  isCompleted: boolean;
  isPaid: boolean;
  isCancelled: boolean;
  isRefunded: boolean;
  shuttleId: string;
  shuttle: string;
}
export default function NewBooking({
  hotel,
  onBookingCreated,
}: NewBookingProps) {
  const [tripDirection, setTripDirection] = useState<
    "hotel-to-airport" | "airport-to-hotel" | "park-sleep-fly"
  >("hotel-to-airport");

  // Get current date and time
  const now = new Date();
  const currentDate = now.toISOString().split("T")[0];
  const currentTime = now.toTimeString().slice(0, 5);

  const [formData, setFormData] = useState({
    pickup: "",
    destination: hotel.name,
    createdAt: currentDate,
    preferredTime: currentTime,
    notes: "",
    paymentMethod: "frontdesk",
    numberOfBags: 0,
    numberOfPersons: 0,
    pickupLocation: "",
    dropoffLocation: "",
    tripType: "",
    isCompleted: false,
    isParkSleepFly: false,
    // New fields for guest information
    firstName: "",
    lastName: "",
    confirmationNum: "",
  });
  const [isSubmitting, setIsSubmitting] = useState(false);
  const [locations, setLocations] = useState<Location[]>([]);
  const [pricing, setPricing] = useState<{
    pricePerPerson: number;
    totalPrice: number;
    locationName: string;
  } | null>(null);

  // Validation state
  const hasName = formData.firstName.trim() && formData.lastName.trim();
  const hasConfirmation = formData.confirmationNum.trim();
  const isValid = hasName || hasConfirmation;

  const fetchLocations = async () => {
    try {
      const response = await api.get("/guest/get-locations");
      console.log(response.locations);
      setLocations(response.locations);
    } catch (error) {
      console.error("Error fetching locations:", error);
    }
  };

  const fetchPricing = async () => {
    try {
      // Determine which location to use for pricing based on trip direction
      let locationId = null;
      let locationName = "";

      if (tripDirection === "hotel-to-airport") {
        // For hotel to airport, use destination (airport) for pricing
        const selectedLocation = locations.find(
          (loc) => loc.name === formData.destination
        );
        if (selectedLocation) {
          locationId = selectedLocation.id;
          locationName = selectedLocation.name;
        }
      } else if (tripDirection === "airport-to-hotel") {
        // For airport to hotel, use pickup (airport) for pricing
        const selectedLocation = locations.find(
          (loc) => loc.name === formData.pickup
        );
        if (selectedLocation) {
          locationId = selectedLocation.id;
          locationName = selectedLocation.name;
        }
      } else if (tripDirection === "park-sleep-fly") {
        // For park sleep fly, use the appropriate location based on trip type
        if (formData.tripType === "HOTEL_TO_AIRPORT") {
          const selectedLocation = locations.find(
            (loc) => loc.name === formData.destination
          );
          if (selectedLocation) {
            locationId = selectedLocation.id;
            locationName = selectedLocation.name;
          }
        } else if (formData.tripType === "AIRPORT_TO_HOTEL") {
          const selectedLocation = locations.find(
            (loc) => loc.name === formData.pickup
          );
          if (selectedLocation) {
            locationId = selectedLocation.id;
            locationName = selectedLocation.name;
          }
        }
      }

      if (locationId && formData.numberOfPersons > 0) {
        const response = await api.get(`/guest/get-pricing?locationId=${locationId}&numberOfPersons=${formData.numberOfPersons}`);
        if (response.pricing) {
          setPricing({
            pricePerPerson: response.pricing.pricePerPerson,
            totalPrice: response.pricing.totalPrice,
            locationName
          });
        }
      } else {
        setPricing(null);
      }
    } catch (error) {
      console.error("Error fetching pricing:", error);
      setPricing(null);
    }
  };

  useEffect(() => {
    fetchLocations();
  }, []);

  // Fetch pricing when location or number of persons changes
  useEffect(() => {
    if (locations.length > 0) {
      fetchPricing();
    }
  }, [locations, formData.destination, formData.pickup, formData.numberOfPersons, formData.tripType, tripDirection]);

  // Update time every minute
  useEffect(() => {
    const timer = setInterval(() => {
      const now = new Date();
      const newDate = now.toISOString().split("T")[0];
      const newTime = now.toTimeString().slice(0, 5);
      setFormData((prev) => ({
        ...prev,
        createdAt: newDate,
        preferredTime: newTime,
      }));
    }, 60000); // Update every minute

    return () => clearInterval(timer);
  }, []);

  const handleSubmit = async (e: React.FormEvent) => {
    e.preventDefault();

    // Validation: Either both firstName and lastName OR confirmationNum must be provided
    if (!isValid) {
      toast.error(
        "Please provide either your first name and last name, or your confirmation number"
      );
      return;
    }

    // Validation: For Park Sleep Fly, trip type must be selected
    if (tripDirection === "park-sleep-fly" && !formData.tripType) {
      toast.error(
        "Please select a trip direction for your Park, Sleep & Fly package"
      );
      return;
    }

    // Validation: For Park Sleep Fly, ensure pickup and destination are set based on trip type
    if (tripDirection === "park-sleep-fly") {
      if (formData.tripType === "HOTEL_TO_AIRPORT" && !formData.destination) {
        toast.error("Please select your airport destination");
        return;
      }
      if (formData.tripType === "AIRPORT_TO_HOTEL" && !formData.pickup) {
        toast.error("Please select your airport pickup location");
        return;
      }
    }

    // Validation: numberOfPersons must be > 0
    if (formData.numberOfPersons < 1) {
      toast.error("Number of persons must be at least 1");
      return;
    }

    setIsSubmitting(true);

    try {
      // Create trip data based on direction
      const tripData = {
        numberOfPersons: formData.numberOfPersons,
        numberOfBags: formData.numberOfBags,
        preferredTime: toUtcIso(formData.createdAt, formData.preferredTime),
        paymentMethod: formData.paymentMethod.toUpperCase(),
        tripType:
          tripDirection === "park-sleep-fly"
            ? formData.tripType
            : tripDirection === "hotel-to-airport"
            ? "HOTEL_TO_AIRPORT"
            : "AIRPORT_TO_HOTEL",
        // Set pickup and dropoff based on trip direction
        ...(tripDirection === "park-sleep-fly"
          ? formData.tripType === "HOTEL_TO_AIRPORT"
            ? {
                pickupLocationId: null, // Hotel pickup doesn't need location ID
                dropoffLocationId: locations.find(
                  (loc) => loc.name === formData.destination
                )?.id,
              }
            : {
                pickupLocationId: locations.find(
                  (loc) => loc.name === formData.pickup
                )?.id,
                dropoffLocationId: null, // Hotel dropoff doesn't need location ID
              }
          : tripDirection === "hotel-to-airport"
          ? {
              pickupLocationId: null, // Hotel pickup doesn't need location ID
              dropoffLocationId: locations.find(
                (loc) => loc.name === formData.destination
              )?.id,
            }
          : {
              pickupLocationId: locations.find(
                (loc) => loc.name === formData.pickup
              )?.id,
              dropoffLocationId: null, // Hotel dropoff doesn't need location ID
            }),
        // Add guest information
        firstName: formData.firstName,
        lastName: formData.lastName,
        confirmationNum: formData.confirmationNum,
        notes: formData.notes,
        isParkSleepFly: tripDirection === "park-sleep-fly", // Add Park Sleep Fly flag
      };

      // Send request to backend
      try {
        const response = await api.post("/guest/create-trip", tripData);
        console.log("API Response:", response);
        console.log("Trip data:", response.trip);

        if (response.trip) {
          onBookingCreated(response.trip);

          // QR code will be generated after frontdesk verification
          // No QR code display here - it will be shown after verification
        }

        setIsSubmitting(false);
      } catch (error) {
        console.error("Error creating trip:", error);
      }
    } catch (error) {
      console.error("Error creating trip:", error);
    } finally {
      setIsSubmitting(false);
    }
  };

  // Function to handle trip direction change
  const handleTripDirectionChange = (value: string) => {
    setTripDirection(
      value as "hotel-to-airport" | "airport-to-hotel" | "park-sleep-fly"
    );

    // For Park Sleep Fly, don't auto-set trip type - let user choose
    if (value === "park-sleep-fly") {
      setFormData({
        ...formData,
        isParkSleepFly: true,
        // Don't auto-set trip type - let user choose
        tripType: "",
      });
    } else {
      setFormData({
        ...formData,
        isParkSleepFly: false,
      });
    }
  };

  return (
    <div className="max-w-2xl mx-auto">
      <Card>
        <CardHeader>
          <CardTitle className="text-2xl">Book a Shuttle</CardTitle>
          <CardDescription>
            Fill in the details below to book your shuttle ride
          </CardDescription>
          <div className="text-xs text-blue-700 bg-blue-50 border border-blue-200 rounded p-2">
            All times will be in your local timezone: <b>{getUserTimeZone()}</b>
          </div>
        </CardHeader>
        <CardContent>
          <Tabs
            defaultValue="hotel-to-airport"
            value={tripDirection}
            onValueChange={handleTripDirectionChange}
          >
            <TabsList className="grid w-full grid-cols-3 mb-6">
              <TabsTrigger value="hotel-to-airport">
                Hotel to Airport (Outbound)
              </TabsTrigger>
              <TabsTrigger value="airport-to-hotel">
                Airport to Hotel (Return)
              </TabsTrigger>
              <TabsTrigger value="park-sleep-fly">
                Park, Sleep & Fly
              </TabsTrigger>
            </TabsList>
            <TabsContent value="hotel-to-airport">
              <div className="mb-4 p-3 bg-blue-50 dark:bg-blue-950 rounded-lg border border-blue-200 dark:border-blue-800">
                <p className="text-sm text-blue-700 dark:text-blue-300">
                  <strong>Round Trip:</strong> This booking will be part of a
                  round trip that includes both outbound and return journeys.
                </p>
              </div>
              <form onSubmit={handleSubmit} className="space-y-6">
                {/* Guest Information Section */}
                <div className="space-y-4">
                  <h3 className="text-lg font-semibold">Guest Information</h3>
                  <div className="p-3 bg-blue-50 dark:bg-blue-950 rounded-lg border border-blue-200 dark:border-blue-800">
                    <p className="text-sm text-blue-700 dark:text-blue-300">
                      <strong>Required:</strong> Please provide either your
                      first name and last name, or your confirmation number
                    </p>
                  </div>

                  {/* First Name and Last Name */}
                  <div
                    className={`grid md:grid-cols-2 gap-4 p-4 rounded-lg border-2 transition-colors ${
                      hasName
                        ? "border-green-200 bg-green-50 dark:border-green-800 dark:bg-green-950"
                        : "border-gray-200 dark:border-gray-700"
                    }`}
                  >
                    <div className="space-y-2">
                      <Label
                        htmlFor="firstName"
                        className={
                          hasName ? "text-green-700 dark:text-green-300" : ""
                        }
                      >
                        First Name{" "}
                        {hasName && <span className="text-green-600">✓</span>}
                      </Label>
                      <div className="relative">
                        <User className="absolute left-3 top-3 w-4 h-4 text-gray-400" />
                        <Input
                          id="firstName"
                          value={formData.firstName}
                          onChange={(e) =>
                            setFormData({
                              ...formData,
                              firstName: e.target.value,
                            })
                          }
                          className="pl-10"
                          placeholder="Enter your first name"
                        />
                      </div>
                    </div>
                    <div className="space-y-2">
                      <Label
                        htmlFor="lastName"
                        className={
                          hasName ? "text-green-700 dark:text-green-300" : ""
                        }
                      >
                        Last Name{" "}
                        {hasName && <span className="text-green-600">✓</span>}
                      </Label>
                      <div className="relative">
                        <User className="absolute left-3 top-3 w-4 h-4 text-gray-400" />
                        <Input
                          id="lastName"
                          value={formData.lastName}
                          onChange={(e) =>
                            setFormData({
                              ...formData,
                              lastName: e.target.value,
                            })
                          }
                          className="pl-10"
                          placeholder="Enter your last name"
                        />
                      </div>
                    </div>
                  </div>

                  <div className="text-center">
                    <span className="text-sm text-gray-500 dark:text-gray-400">
                      OR
                    </span>
                  </div>

                  {/* Confirmation Number */}
                  <div
                    className={`space-y-2 p-4 rounded-lg border-2 transition-colors ${
                      hasConfirmation
                        ? "border-green-200 bg-green-50 dark:border-green-800 dark:bg-green-950"
                        : "border-gray-200 dark:border-gray-700"
                    }`}
                  >
                    <Label
                      htmlFor="confirmationNum"
                      className={
                        hasConfirmation
                          ? "text-green-700 dark:text-green-300"
                          : ""
                      }
                    >
                      Confirmation Number{" "}
                      {hasConfirmation && (
                        <span className="text-green-600">✓</span>
                      )}
                    </Label>
                    <div className="relative">
                      <Hash className="absolute left-3 top-3 w-4 h-4 text-gray-400" />
                      <Input
                        id="confirmationNum"
                        value={formData.confirmationNum}
                        onChange={(e) =>
                          setFormData({
                            ...formData,
                            confirmationNum: e.target.value,
                          })
                        }
                        className="pl-10"
                        placeholder="Enter your hotel confirmation number"
                      />
                    </div>
                  </div>
                </div>

                {/* Pickup Location */}
                <div className="space-y-2">
                  <Label htmlFor="pickup">Pickup Location</Label>
                  <div className="relative">
                    <MapPin className="absolute left-3 top-3 w-4 h-4 text-gray-400" />
                    <Input
                      id="pickup"
                      value={hotel.name}
                      className="pl-10 bg-gray-100"
                      disabled
                    />
                  </div>
                </div>

                {/* Destination */}
                <div className="space-y-2">
                  <Label htmlFor="destination">Destination</Label>
                  <Select
                    value={formData.destination}
                    onValueChange={(value) =>
                      setFormData({ ...formData, destination: value })
                    }
                  >
                    <SelectTrigger>
                      <div className="flex items-center">
                        <MapPin className="w-4 h-4 mr-2 text-gray-400" />
                        <SelectValue placeholder="Select destination" />
                      </div>
                    </SelectTrigger>
                    <SelectContent>
                      {locations.map((location) => (
                        <SelectItem key={location.id} value={location.name}>
                          {location.name}
                        </SelectItem>
                      ))}
                    </SelectContent>
                  </Select>
                </div>

                {/* Date and Time */}
                <div className="grid md:grid-cols-2 gap-4">
                  <div className="space-y-2">
                    <Label htmlFor="date">Date</Label>
                    <Input
                      id="date"
                      type="date"
                      value={formData.createdAt}
                      className="bg-gray-100"
                      disabled
                    />
                  </div>
                  <div className="space-y-2">
                    <Label htmlFor="time">Time</Label>
                    <div className="relative">
                      <Clock className="absolute left-3 top-3 w-4 h-4 text-gray-400" />
                      <Input
                        id="time"
                        type="time"
                        value={formData.preferredTime}
                        className="pl-10 bg-gray-100"
                        disabled
                      />
                    </div>
                  </div>
                </div>

                {/* Number of Passengers */}
                <div className="space-y-2">
                  <Label htmlFor="passengers">Number of Passengers</Label>
                  <div className="flex items-center space-x-2">
                    <Users className="w-4 h-4 mr-2 text-gray-400" />
                    <Input
                      id="passengers"
                      type="number"
                      min="1"
                      value={formData.numberOfPersons.toString()}
                      onChange={(e) => {
<<<<<<< HEAD
                        const value = parseInt(e.target.value);
                        if (!isNaN(value) && value >= 1) {
                          setFormData({
                            ...formData,
                            numberOfPersons: value,
                          });
                        } else if (e.target.value === "") {
                          setFormData({
                            ...formData,
                            numberOfPersons: 1,
                          });
                        }
=======
                        let value = parseInt(e.target.value);
                        if (isNaN(value) || value < 1) value = 1;
                        setFormData({
                          ...formData,
                          numberOfPersons: value,
                        });
>>>>>>> 395c411d
                      }}
                    />
                  </div>
                </div>

                {/* Number of Bags */}
                <div className="space-y-2">
                  <Label htmlFor="bags">Number of Bags</Label>
                  <div className="flex items-center space-x-2">
                    <Briefcase className="w-4 h-4 mr-2 text-gray-400" />
                    <Input
                      id="bags"
                      type="number"
                      min="0"
                      value={formData.numberOfBags.toString()}
                      onChange={(e) => {
                        const value = parseInt(e.target.value);
                        if (!isNaN(value) && value >= 0) {
                          setFormData({
                            ...formData,
                            numberOfBags: value,
                          });
                        } else if (e.target.value === "") {
                          setFormData({
                            ...formData,
                            numberOfBags: 0,
                          });
                        }
                      }}
                    />
                  </div>
                </div>

                {/* Pricing Information */}
                {pricing && (
                  <div className="space-y-2">
                    <Label>Pricing</Label>
                    <div className="p-4 bg-green-50 dark:bg-green-950 border border-green-200 dark:border-green-800 rounded-lg">
                      <div className="flex justify-between items-center mb-2">
                        <span className="text-sm text-gray-600 dark:text-gray-400">
                          {pricing.locationName} - {formData.numberOfPersons} person(s)
                        </span>
                        <span className="text-sm font-medium text-green-700 dark:text-green-300">
                          ${pricing.pricePerPerson.toFixed(2)} per person
                        </span>
                      </div>
                      <div className="flex justify-between items-center">
                        <span className="text-lg font-semibold text-gray-900 dark:text-gray-100">
                          Total Price
                        </span>
                        <span className="text-xl font-bold text-green-700 dark:text-green-300">
                          ${pricing.totalPrice.toFixed(2)}
                        </span>
                      </div>
                    </div>
                  </div>
                )}

                {/* Notes Section */}
                <div className="space-y-2">
                  <Label htmlFor="notes">Notes (Optional)</Label>
                  <Textarea
                    id="notes"
                    placeholder="Add any special instructions, requests, or notes for this booking..."
                    value={formData.notes}
                    onChange={(e) =>
                      setFormData({ ...formData, notes: e.target.value })
                    }
                    className="min-h-[100px]"
                  />
                  <p className="text-sm text-gray-500 dark:text-gray-400">
                    Add any special requirements, accessibility needs, or other
                    important information for the driver.
                  </p>
                </div>

                {/* Payment Method */}
                <div className="space-y-3">
                  <Label>Payment Method</Label>
                  <RadioGroup
                    value={formData.paymentMethod}
                    onValueChange={(value) =>
                      setFormData({ ...formData, paymentMethod: value })
                    }
                  >
                    <div className="flex items-center space-x-2">
                      <RadioGroupItem value="frontdesk" id="frontdesk" />
                      <Label
                        htmlFor="frontdesk"
                        className="flex items-center space-x-2"
                      >
                        <CreditCard className="w-4 h-4" />
                        <span>Pay at Front Desk</span>
                      </Label>
                    </div>
                  </RadioGroup>
                </div>

                {/* Submit Button */}
                <Button
                  type="submit"
                  disabled={isSubmitting}
                  className="w-full"
                  size="lg"
                >
                  {isSubmitting ? (
                    <div className="flex items-center space-x-2">
                      <div className="w-4 h-4 border-2 border-white border-t-transparent rounded-full animate-spin" />
                      <span>Creating Booking...</span>
                    </div>
                  ) : (
                    "Confirm Booking"
                  )}
                </Button>
              </form>
            </TabsContent>
            <TabsContent value="airport-to-hotel">
              <div className="mb-4 p-3 bg-blue-50 dark:bg-blue-950 rounded-lg border border-blue-200 dark:border-blue-800">
                <p className="text-sm text-blue-700 dark:text-blue-300">
                  <strong>Round Trip:</strong> This booking will be part of a
                  round trip that includes both outbound and return journeys.
                </p>
              </div>
              <form onSubmit={handleSubmit} className="space-y-6">
                {/* Guest Information Section */}
                <div className="space-y-4">
                  <h3 className="text-lg font-semibold">Guest Information</h3>
                  <div className="p-3 bg-blue-50 dark:bg-blue-950 rounded-lg border border-blue-200 dark:border-blue-800">
                    <p className="text-sm text-blue-700 dark:text-blue-300">
                      <strong>Required:</strong> Please provide either your
                      first name and last name, or your confirmation number
                    </p>
                  </div>

                  {/* First Name and Last Name */}
                  <div
                    className={`grid md:grid-cols-2 gap-4 p-4 rounded-lg border-2 transition-colors ${
                      hasName
                        ? "border-green-200 bg-green-50 dark:border-green-800 dark:bg-green-950"
                        : "border-gray-200 dark:border-gray-700"
                    }`}
                  >
                    <div className="space-y-2">
                      <Label
                        htmlFor="firstName"
                        className={
                          hasName ? "text-green-700 dark:text-green-300" : ""
                        }
                      >
                        First Name{" "}
                        {hasName && <span className="text-green-600">✓</span>}
                      </Label>
                      <div className="relative">
                        <User className="absolute left-3 top-3 w-4 h-4 text-gray-400" />
                        <Input
                          id="firstName"
                          value={formData.firstName}
                          onChange={(e) =>
                            setFormData({
                              ...formData,
                              firstName: e.target.value,
                            })
                          }
                          className="pl-10"
                          placeholder="Enter your first name"
                        />
                      </div>
                    </div>
                    <div className="space-y-2">
                      <Label
                        htmlFor="lastName"
                        className={
                          hasName ? "text-green-700 dark:text-green-300" : ""
                        }
                      >
                        Last Name{" "}
                        {hasName && <span className="text-green-600">✓</span>}
                      </Label>
                      <div className="relative">
                        <User className="absolute left-3 top-3 w-4 h-4 text-gray-400" />
                        <Input
                          id="lastName"
                          value={formData.lastName}
                          onChange={(e) =>
                            setFormData({
                              ...formData,
                              lastName: e.target.value,
                            })
                          }
                          className="pl-10"
                          placeholder="Enter your last name"
                        />
                      </div>
                    </div>
                  </div>

                  <div className="text-center">
                    <span className="text-sm text-gray-500 dark:text-gray-400">
                      OR
                    </span>
                  </div>

                  {/* Confirmation Number */}
                  <div
                    className={`space-y-2 p-4 rounded-lg border-2 transition-colors ${
                      hasConfirmation
                        ? "border-green-200 bg-green-50 dark:border-green-800 dark:bg-green-950"
                        : "border-gray-200 dark:border-gray-700"
                    }`}
                  >
                    <Label
                      htmlFor="confirmationNum"
                      className={
                        hasConfirmation
                          ? "text-green-700 dark:text-green-300"
                          : ""
                      }
                    >
                      Confirmation Number{" "}
                      {hasConfirmation && (
                        <span className="text-green-600">✓</span>
                      )}
                    </Label>
                    <div className="relative">
                      <Hash className="absolute left-3 top-3 w-4 h-4 text-gray-400" />
                      <Input
                        id="confirmationNum"
                        value={formData.confirmationNum}
                        onChange={(e) =>
                          setFormData({
                            ...formData,
                            confirmationNum: e.target.value,
                          })
                        }
                        className="pl-10"
                        placeholder="Enter your hotel confirmation number"
                      />
                    </div>
                  </div>
                </div>

                {/* Pickup Location */}
                <div className="space-y-2">
                  <Label htmlFor="pickup">Pickup Location</Label>
                  <Select
                    value={formData.pickup}
                    onValueChange={(value) =>
                      setFormData({ ...formData, pickup: value })
                    }
                  >
                    <SelectTrigger>
                      <div className="flex items-center">
                        <MapPin className="w-4 h-4 mr-2 text-gray-400" />
                        <SelectValue placeholder="Select pickup location" />
                      </div>
                    </SelectTrigger>
                    <SelectContent>
                      {locations.map((location) => (
                        <SelectItem key={location.id} value={location.name}>
                          {location.name}
                        </SelectItem>
                      ))}
                    </SelectContent>
                  </Select>
                </div>

                {/* Destination */}
                <div className="space-y-2">
                  <Label htmlFor="destination">Destination</Label>
                  <div className="relative">
                    <MapPin className="absolute left-3 top-3 w-4 h-4 text-gray-400" />
                    <Input
                      id="destination"
                      value={hotel.name}
                      className="pl-10 bg-gray-100"
                      disabled
                    />
                  </div>
                </div>

                {/* Date and Time */}
                <div className="grid md:grid-cols-2 gap-4">
                  <div className="space-y-2">
                    <Label htmlFor="date">Date</Label>
                    <Input
                      id="date"
                      type="date"
                      value={formData.createdAt}
                      className="bg-gray-100"
                      disabled
                    />
                  </div>
                  <div className="space-y-2">
                    <Label htmlFor="time">Time</Label>
                    <div className="relative">
                      <Clock className="absolute left-3 top-3 w-4 h-4 text-gray-400" />
                      <Input
                        id="time"
                        type="time"
                        value={formData.preferredTime}
                        className="pl-10 bg-gray-100"
                        disabled
                      />
                    </div>
                  </div>
                </div>

                {/* Number of Passengers */}
                <div className="space-y-2">
                  <Label htmlFor="passengers">Number of Passengers</Label>
                  <div className="flex items-center space-x-2">
                    <Users className="w-4 h-4 mr-2 text-gray-400" />
                    <Input
                      id="passengers"
                      type="number"
                      min="1"
                      value={formData.numberOfPersons.toString()}
                      onChange={(e) => {
                        const value = parseInt(e.target.value);
<<<<<<< HEAD
                        if (!isNaN(value) && value >= 1) {
                          setFormData({
                            ...formData,
                            numberOfPersons: value,
                          });
                        } else if (e.target.value === "") {
                          setFormData({
                            ...formData,
                            numberOfPersons: 1,
                          });
                        }
=======
                        setFormData({
                          ...formData,
                          numberOfPersons: isNaN(value) ? 0 : value,
                        });
>>>>>>> 395c411d
                      }}
                    />
                  </div>
                </div>

                {/* Number of Bags */}
                <div className="space-y-2">
                  <Label htmlFor="bags">Number of Bags</Label>
                  <div className="flex items-center space-x-2">
                    <Briefcase className="w-4 h-4 mr-2 text-gray-400" />
                    <Input
                      id="bags"
                      type="number"
                      min="0"
                      value={formData.numberOfBags.toString()}
                      onChange={(e) => {
                        const value = parseInt(e.target.value);
                        if (!isNaN(value) && value >= 0) {
                          setFormData({
                            ...formData,
                            numberOfBags: value,
                          });
                        } else if (e.target.value === "") {
                          setFormData({
                            ...formData,
                            numberOfBags: 0,
                          });
                        }
                      }}
                    />
                  </div>
                </div>

                {/* Pricing Information */}
                {pricing && (
                  <div className="space-y-2">
                    <Label>Pricing</Label>
                    <div className="p-4 bg-green-50 dark:bg-green-950 border border-green-200 dark:border-green-800 rounded-lg">
                      <div className="flex justify-between items-center mb-2">
                        <span className="text-sm text-gray-600 dark:text-gray-400">
                          {pricing.locationName} - {formData.numberOfPersons} person(s)
                        </span>
                        <span className="text-sm font-medium text-green-700 dark:text-green-300">
                          ${pricing.pricePerPerson.toFixed(2)} per person
                        </span>
                      </div>
                      <div className="flex justify-between items-center">
                        <span className="text-lg font-semibold text-gray-900 dark:text-gray-100">
                          Total Price
                        </span>
                        <span className="text-xl font-bold text-green-700 dark:text-green-300">
                          ${pricing.totalPrice.toFixed(2)}
                        </span>
                      </div>
                    </div>
                  </div>
                )}

                {/* Notes Section */}
                <div className="space-y-2">
                  <Label htmlFor="notes">Notes (Optional)</Label>
                  <Textarea
                    id="notes"
                    placeholder="Add any special instructions, requests, or notes for this booking..."
                    value={formData.notes}
                    onChange={(e) =>
                      setFormData({ ...formData, notes: e.target.value })
                    }
                    className="min-h-[100px]"
                  />
                  <p className="text-sm text-gray-500 dark:text-gray-400">
                    Add any special requirements, accessibility needs, or other
                    important information for the driver.
                  </p>
                </div>

                {/* Payment Method */}
                <div className="space-y-3">
                  <Label>Payment Method</Label>
                  <RadioGroup
                    value={formData.paymentMethod}
                    onValueChange={(value) =>
                      setFormData({ ...formData, paymentMethod: value })
                    }
                  >
                    <div className="flex items-center space-x-2">
                      <RadioGroupItem value="frontdesk" id="frontdesk" />
                      <Label
                        htmlFor="frontdesk"
                        className="flex items-center space-x-2"
                      >
                        <CreditCard className="w-4 h-4" />
                        <span>Pay at Front Desk</span>
                      </Label>
                    </div>
                  </RadioGroup>
                </div>

                {/* Submit Button */}
                <Button
                  type="submit"
                  disabled={isSubmitting}
                  className="w-full"
                  size="lg"
                >
                  {isSubmitting ? (
                    <div className="flex items-center space-x-2">
                      <div className="w-4 h-4 border-2 border-white border-t-transparent rounded-full animate-spin" />
                      <span>Creating Booking...</span>
                    </div>
                  ) : (
                    "Confirm Booking"
                  )}
                </Button>
              </form>
            </TabsContent>
            <TabsContent value="park-sleep-fly">
              <div className="mb-4 p-3 bg-blue-50 dark:bg-blue-950 rounded-lg border border-blue-200 dark:border-blue-800">
                <p className="text-sm text-blue-700 dark:text-blue-300">
                  <strong>Park, Sleep & Fly Package:</strong> This booking is
                  for guests who have purchased our Park, Sleep & Fly package.
                  You can choose either Hotel to Airport or Airport to Hotel
                  direction.
                </p>
              </div>
              <form onSubmit={handleSubmit} className="space-y-6">
                {/* Guest Information Section */}
                <div className="space-y-4">
                  <h3 className="text-lg font-semibold">Guest Information</h3>
                  <div className="p-3 bg-blue-50 dark:bg-blue-950 rounded-lg border border-blue-200 dark:border-blue-800">
                    <p className="text-sm text-blue-700 dark:text-blue-300">
                      <strong>Required:</strong> Please provide either your
                      first name and last name, or your confirmation number
                    </p>
                  </div>

                  {/* First Name and Last Name */}
                  <div
                    className={`grid md:grid-cols-2 gap-4 p-4 rounded-lg border-2 transition-colors ${
                      hasName
                        ? "border-green-200 bg-green-50 dark:border-green-800 dark:bg-green-950"
                        : "border-gray-200 dark:border-gray-700"
                    }`}
                  >
                    <div className="space-y-2">
                      <Label
                        htmlFor="firstName"
                        className={
                          hasName ? "text-green-700 dark:text-green-300" : ""
                        }
                      >
                        First Name{" "}
                        {hasName && <span className="text-green-600">✓</span>}
                      </Label>
                      <div className="relative">
                        <User className="absolute left-3 top-3 w-4 h-4 text-gray-400" />
                        <Input
                          id="firstName"
                          value={formData.firstName}
                          onChange={(e) =>
                            setFormData({
                              ...formData,
                              firstName: e.target.value,
                            })
                          }
                          className="pl-10"
                          placeholder="Enter your first name"
                        />
                      </div>
                    </div>
                    <div className="space-y-2">
                      <Label
                        htmlFor="lastName"
                        className={
                          hasName ? "text-green-700 dark:text-green-300" : ""
                        }
                      >
                        Last Name{" "}
                        {hasName && <span className="text-green-600">✓</span>}
                      </Label>
                      <div className="relative">
                        <User className="absolute left-3 top-3 w-4 h-4 text-gray-400" />
                        <Input
                          id="lastName"
                          value={formData.lastName}
                          onChange={(e) =>
                            setFormData({
                              ...formData,
                              lastName: e.target.value,
                            })
                          }
                          className="pl-10"
                          placeholder="Enter your last name"
                        />
                      </div>
                    </div>
                  </div>

                  <div className="text-center">
                    <span className="text-sm text-gray-500 dark:text-gray-400">
                      OR
                    </span>
                  </div>

                  {/* Confirmation Number */}
                  <div
                    className={`space-y-2 p-4 rounded-lg border-2 transition-colors ${
                      hasConfirmation
                        ? "border-green-200 bg-green-50 dark:border-green-800 dark:bg-green-950"
                        : "border-gray-200 dark:border-gray-700"
                    }`}
                  >
                    <Label
                      htmlFor="confirmationNum"
                      className={
                        hasConfirmation
                          ? "text-green-700 dark:text-green-300"
                          : ""
                      }
                    >
                      Confirmation Number{" "}
                      {hasConfirmation && (
                        <span className="text-green-600">✓</span>
                      )}
                    </Label>
                    <div className="relative">
                      <Hash className="absolute left-3 top-3 w-4 h-4 text-gray-400" />
                      <Input
                        id="confirmationNum"
                        value={formData.confirmationNum}
                        onChange={(e) =>
                          setFormData({
                            ...formData,
                            confirmationNum: e.target.value,
                          })
                        }
                        className="pl-10"
                        placeholder="Enter your hotel confirmation number"
                      />
                    </div>
                  </div>
                </div>

                {/* Trip Type Selection for Park Sleep Fly */}
                <div className="space-y-2">
                  <Label htmlFor="tripType">Trip Direction *</Label>
                  <Select
                    value={formData.tripType}
                    onValueChange={(value) =>
                      setFormData({ ...formData, tripType: value })
                    }
                    required
                  >
                    <SelectTrigger>
                      <div className="flex items-center">
                        <MapPin className="w-4 h-4 mr-2 text-gray-400" />
                        <SelectValue placeholder="Select trip direction" />
                      </div>
                    </SelectTrigger>
                    <SelectContent>
                      <SelectItem value="HOTEL_TO_AIRPORT">
                        Hotel to Airport (Outbound)
                      </SelectItem>
                      <SelectItem value="AIRPORT_TO_HOTEL">
                        Airport to Hotel (Return)
                      </SelectItem>
                    </SelectContent>
                  </Select>
                  <p className="text-sm text-blue-600">
                    Choose the direction for your Park, Sleep & Fly package
                    trip.
                  </p>
                </div>

                {/* Pickup Location for Park Sleep Fly */}
                <div className="space-y-2">
                  <Label htmlFor="pickup">Pickup Location *</Label>
                  {formData.tripType === "HOTEL_TO_AIRPORT" ? (
                    <div className="relative">
                      <MapPin className="absolute left-3 top-3 w-4 h-4 text-gray-400" />
                      <Input
                        id="pickup"
                        value={hotel.name}
                        className="pl-10 bg-gray-100"
                        disabled
                      />
                    </div>
                  ) : (
                    <Select
                      value={formData.pickup}
                      onValueChange={(value) =>
                        setFormData({ ...formData, pickup: value })
                      }
                      required
                    >
                      <SelectTrigger>
                        <div className="flex items-center">
                          <MapPin className="w-4 h-4 mr-2 text-gray-400" />
                          <SelectValue placeholder="Select pickup location" />
                        </div>
                      </SelectTrigger>
                      <SelectContent>
                        {locations.map((location) => (
                          <SelectItem key={location.id} value={location.name}>
                            {location.name}
                          </SelectItem>
                        ))}
                      </SelectContent>
                    </Select>
                  )}
                  <p className="text-sm text-blue-600">
                    {formData.tripType === "HOTEL_TO_AIRPORT"
                      ? "Pickup will be from the hotel lobby."
                      : "Please select your airport terminal or pickup location for the Park, Sleep & Fly package."}
                  </p>
                </div>

                {/* Destination */}
                <div className="space-y-2">
                  <Label htmlFor="destination">Destination</Label>
                  {formData.tripType === "AIRPORT_TO_HOTEL" ? (
                    <div className="relative">
                      <MapPin className="absolute left-3 top-3 w-4 h-4 text-gray-400" />
                      <Input
                        id="destination"
                        value={hotel.name}
                        className="pl-10 bg-gray-100"
                        disabled
                      />
                    </div>
                  ) : (
                    <Select
                      value={formData.destination}
                      onValueChange={(value) =>
                        setFormData({ ...formData, destination: value })
                      }
                      required
                    >
                      <SelectTrigger>
                        <div className="flex items-center">
                          <MapPin className="w-4 h-4 mr-2 text-gray-400" />
                          <SelectValue placeholder="Select destination" />
                        </div>
                      </SelectTrigger>
                      <SelectContent>
                        {locations.map((location) => (
                          <SelectItem key={location.id} value={location.name}>
                            {location.name}
                          </SelectItem>
                        ))}
                      </SelectContent>
                    </Select>
                  )}
                  <p className="text-sm text-blue-600">
                    {formData.tripType === "AIRPORT_TO_HOTEL"
                      ? "Destination will be the hotel lobby."
                      : "Please select your airport terminal destination."}
                  </p>
                </div>

                {/* Date and Time */}
                <div className="grid md:grid-cols-2 gap-4">
                  <div className="space-y-2">
                    <Label htmlFor="date">Date</Label>
                    <Input
                      id="date"
                      type="date"
                      value={formData.createdAt}
                      className="bg-gray-100"
                      disabled
                    />
                  </div>
                  <div className="space-y-2">
                    <Label htmlFor="time">Time</Label>
                    <div className="relative">
                      <Clock className="absolute left-3 top-3 w-4 h-4 text-gray-400" />
                      <Input
                        id="time"
                        type="time"
                        value={formData.preferredTime}
                        className="pl-10 bg-gray-100"
                        disabled
                      />
                    </div>
                  </div>
                </div>

                {/* Number of Passengers */}
                <div className="space-y-2">
                  <Label htmlFor="passengers">Number of Passengers</Label>
                  <div className="flex items-center space-x-2">
                    <Users className="w-4 h-4 mr-2 text-gray-400" />
                    <Input
                      id="passengers"
                      type="number"
                      min="1"
                      value={formData.numberOfPersons.toString()}
                      onChange={(e) => {
                        const value = parseInt(e.target.value);
<<<<<<< HEAD
                        if (!isNaN(value) && value >= 1) {
                          setFormData({
                            ...formData,
                            numberOfPersons: value,
                          });
                        } else if (e.target.value === "") {
                          setFormData({
                            ...formData,
                            numberOfPersons: 1,
                          });
                        }
=======
                        setFormData({
                          ...formData,
                          numberOfPersons: isNaN(value) ? 0 : value,
                        });
>>>>>>> 395c411d
                      }}
                    />
                  </div>
                </div>

                {/* Number of Bags */}
                <div className="space-y-2">
                  <Label htmlFor="bags">Number of Bags</Label>
                  <div className="flex items-center space-x-2">
                    <Briefcase className="w-4 h-4 mr-2 text-gray-400" />
                    <Input
                      id="bags"
                      type="number"
                      min="0"
                      value={formData.numberOfBags.toString()}
                      onChange={(e) => {
                        const value = parseInt(e.target.value);
                        if (!isNaN(value) && value >= 0) {
                          setFormData({
                            ...formData,
                            numberOfBags: value,
                          });
                        } else if (e.target.value === "") {
                          setFormData({
                            ...formData,
                            numberOfBags: 0,
                          });
                        }
                      }}
                    />
                  </div>
                </div>

                {/* Pricing Information */}
                {pricing && (
                  <div className="space-y-2">
                    <Label>Pricing</Label>
                    <div className="p-4 bg-green-50 dark:bg-green-950 border border-green-200 dark:border-green-800 rounded-lg">
                      <div className="flex justify-between items-center mb-2">
                        <span className="text-sm text-gray-600 dark:text-gray-400">
                          {pricing.locationName} - {formData.numberOfPersons} person(s)
                        </span>
                        <span className="text-sm font-medium text-green-700 dark:text-green-300">
                          ${pricing.pricePerPerson.toFixed(2)} per person
                        </span>
                      </div>
                      <div className="flex justify-between items-center">
                        <span className="text-lg font-semibold text-gray-900 dark:text-gray-100">
                          Total Price
                        </span>
                        <span className="text-xl font-bold text-green-700 dark:text-green-300">
                          ${pricing.totalPrice.toFixed(2)}
                        </span>
                      </div>
                    </div>
                  </div>
                )}

                {/* Notes Section */}
                <div className="space-y-2">
                  <Label htmlFor="notes">Notes (Optional)</Label>
                  <Textarea
                    id="notes"
                    placeholder="Add any special instructions, requests, or notes for this booking..."
                    value={formData.notes}
                    onChange={(e) =>
                      setFormData({ ...formData, notes: e.target.value })
                    }
                    className="min-h-[100px]"
                  />
                  <p className="text-sm text-gray-500 dark:text-gray-400">
                    Add any special requirements, accessibility needs, or other
                    important information for the driver.
                  </p>
                </div>

                {/* Payment Method for Park Sleep Fly */}
                <div className="space-y-3">
                  <Label>Payment Method</Label>
                  <RadioGroup
                    value={formData.paymentMethod}
                    onValueChange={(value) =>
                      setFormData({ ...formData, paymentMethod: value })
                    }
                  >
                    <div className="flex items-center space-x-2">
                      <RadioGroupItem
                        value="frontdesk"
                        id="frontdesk-park-sleep-fly"
                      />
                      <Label
                        htmlFor="frontdesk-park-sleep-fly"
                        className="flex items-center space-x-2"
                      >
                        <CreditCard className="w-4 h-4" />
                        <span>Pay at Front Desk</span>
                      </Label>
                    </div>
                  </RadioGroup>
                </div>

                {/* Submit Button */}
                <Button
                  type="submit"
                  disabled={isSubmitting}
                  className="w-full"
                  size="lg"
                >
                  {isSubmitting ? (
                    <div className="flex items-center space-x-2">
                      <div className="w-4 h-4 border-2 border-white border-t-transparent rounded-full animate-spin" />
                      <span>Creating Booking...</span>
                    </div>
                  ) : (
                    "Confirm Park, Sleep & Fly Booking"
                  )}
                </Button>
              </form>
            </TabsContent>
          </Tabs>
        </CardContent>
      </Card>

      {/* QR Code will be displayed after frontdesk verification */}
    </div>
  );
}<|MERGE_RESOLUTION|>--- conflicted
+++ resolved
@@ -576,7 +576,6 @@
                       min="1"
                       value={formData.numberOfPersons.toString()}
                       onChange={(e) => {
-<<<<<<< HEAD
                         const value = parseInt(e.target.value);
                         if (!isNaN(value) && value >= 1) {
                           setFormData({
@@ -589,14 +588,6 @@
                             numberOfPersons: 1,
                           });
                         }
-=======
-                        let value = parseInt(e.target.value);
-                        if (isNaN(value) || value < 1) value = 1;
-                        setFormData({
-                          ...formData,
-                          numberOfPersons: value,
-                        });
->>>>>>> 395c411d
                       }}
                     />
                   </div>
@@ -916,7 +907,6 @@
                       value={formData.numberOfPersons.toString()}
                       onChange={(e) => {
                         const value = parseInt(e.target.value);
-<<<<<<< HEAD
                         if (!isNaN(value) && value >= 1) {
                           setFormData({
                             ...formData,
@@ -928,12 +918,6 @@
                             numberOfPersons: 1,
                           });
                         }
-=======
-                        setFormData({
-                          ...formData,
-                          numberOfPersons: isNaN(value) ? 0 : value,
-                        });
->>>>>>> 395c411d
                       }}
                     />
                   </div>
@@ -1333,7 +1317,6 @@
                       value={formData.numberOfPersons.toString()}
                       onChange={(e) => {
                         const value = parseInt(e.target.value);
-<<<<<<< HEAD
                         if (!isNaN(value) && value >= 1) {
                           setFormData({
                             ...formData,
@@ -1345,12 +1328,6 @@
                             numberOfPersons: 1,
                           });
                         }
-=======
-                        setFormData({
-                          ...formData,
-                          numberOfPersons: isNaN(value) ? 0 : value,
-                        });
->>>>>>> 395c411d
                       }}
                     />
                   </div>
