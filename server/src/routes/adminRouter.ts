--- conflicted
+++ resolved
@@ -31,14 +31,11 @@
   adminAuthMiddleware as RequestHandler,
   controller.deleteHotel as RequestHandler
 );
-<<<<<<< HEAD
-=======
 router.delete(
   "/delete/hotel/:id/confirm",
   adminAuthMiddleware as RequestHandler,
   controller.deleteHotelWithConfirmation as RequestHandler
 );
->>>>>>> 9af5a081
 router.get(
   "/get/hotel",
   adminAuthMiddleware as RequestHandler,
@@ -110,8 +107,6 @@
   adminAuthMiddleware as RequestHandler,
   controller.getShuttle as RequestHandler
 );
-<<<<<<< HEAD
-=======
 
 //schedule routes
 router.post(
@@ -134,7 +129,6 @@
   adminAuthMiddleware as RequestHandler,
   controller.getSchedule as RequestHandler
 );
->>>>>>> 9af5a081
 
 //location routes
 router.post(
