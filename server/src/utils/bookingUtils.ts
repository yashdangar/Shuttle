import prisma from "../db/prisma";

export interface CompleteBookingData {
  id: string;
  guest: {
    id: number;
    firstName: string | null;
    lastName: string | null;
    email: string | null;
    phoneNumber: string | null;
    isNonResident: boolean;
  } | null;
  pickupLocation: any;
  dropoffLocation: any;
  shuttle: any;
  [key: string]: any;
}

/**
 * Safely fetch complete booking data with retry logic
 * @param bookingId - The booking ID to fetch
 * @param maxRetries - Maximum number of retries (default: 3)
 * @returns Complete booking data or null if failed
 */
export async function fetchCompleteBookingData(
  bookingId: string,
  maxRetries: number = 3
): Promise<CompleteBookingData | null> {
  let lastError: Error | null = null;

  for (let attempt = 1; attempt <= maxRetries; attempt++) {
    try {
      const booking = await prisma.booking.findUnique({
        where: { id: bookingId },
        include: {
          guest: {
            select: {
              id: true,
              firstName: true,
              lastName: true,
              email: true,
              phoneNumber: true,
              isNonResident: true,
            },
          },
          pickupLocation: true,
          dropoffLocation: true,
          shuttle: true,
        },
      });

      return booking;
    } catch (error) {
      lastError = error as Error;
      console.error(
        `Attempt ${attempt} failed to fetch booking ${bookingId}:`,
        error
      );

      // If this is the last attempt, don't wait
      if (attempt < maxRetries) {
        // Wait before retrying (exponential backoff)
        const delay = Math.min(1000 * Math.pow(2, attempt - 1), 5000);
        await new Promise((resolve) => setTimeout(resolve, delay));
      }
    }
  }

  console.error(
    `Failed to fetch booking ${bookingId} after ${maxRetries} attempts:`,
    lastError
  );
  return null;
}

/**
 * Get booking data for WebSocket events with fallback
 * @param bookingId - The booking ID to fetch
 * @param fallbackData - Fallback data to use if fetch fails
 * @returns Complete booking data or fallback data
 */
export async function getBookingDataForWebSocket(
  bookingId: string,
  fallbackData: any
): Promise<any> {
  const completeData = await fetchCompleteBookingData(bookingId);

  if (completeData) {
    // Add pricing information to the booking data
    try {
      // Get the hotel ID from the guest
      const guest = await prisma.guest.findUnique({
        where: { id: completeData.guestId },
        select: { hotelId: true },
      });

      if (guest?.hotelId) {
        let pricePerPerson = 0;
        let totalPrice = 0;
        let pricingLocationId = null;

        // Determine which location to use for pricing based on booking type
        if (completeData.bookingType === "HOTEL_TO_AIRPORT") {
          // For hotel to airport, use dropoff location (airport) for pricing
          pricingLocationId = completeData.dropoffLocationId;
        } else if (completeData.bookingType === "AIRPORT_TO_HOTEL") {
          // For airport to hotel, use pickup location (airport) for pricing
          pricingLocationId = completeData.pickupLocationId;
        }

        if (pricingLocationId) {
          // Get the hotel location price for this location
          const hotelLocation = await prisma.hotelLocation.findUnique({
            where: {
              hotelId_locationId: {
                hotelId: guest.hotelId,
                locationId: pricingLocationId,
              },
            },
          });

          if (hotelLocation) {
            pricePerPerson = hotelLocation.price;
            totalPrice = hotelLocation.price * completeData.numberOfPersons;
          }
        }

        // Add pricing to the booking data
        completeData.pricing = {
          pricePerPerson,
          totalPrice,
          numberOfPersons: completeData.numberOfPersons,
        };
      }
    } catch (error) {
      console.error(
        "Error calculating pricing for WebSocket booking data:",
        error
      );
      // Continue without pricing if calculation fails
    }
  }

  return completeData || fallbackData;
}

// Intelligent booking assignment based on current trip status
export const assignBookingToTrip = async (
  bookingId: string,
  shuttleId: number,
  hotelId: number
) => {
  try {
    console.log(`=== ASSIGNING BOOKING TO TRIP ===`);
    console.log(
      `Booking ID: ${bookingId}, Shuttle ID: ${shuttleId}, Hotel ID: ${hotelId}`
    );

    // Get the booking details first
    const booking = await prisma.booking.findUnique({
      where: { id: bookingId },
    });

    if (!booking) {
      console.log(`❌ Booking ${bookingId} not found`);
      return { assigned: false, reason: "Booking not found" };
    }

    console.log(
      `Booking found: ${booking.numberOfPersons} persons, Type: ${booking.bookingType}`
    );

    // Check shuttle capacity before assignment
    console.log(`Checking capacity before assignment...`);
    const hasCapacity = await checkShuttleCapacity(
      shuttleId,
      booking.numberOfPersons
    );
    if (!hasCapacity) {
      console.log(
        `❌ Shuttle ${shuttleId} is at capacity, cannot assign booking`
      );
      return {
        assigned: false,
        reason: "Shuttle is at capacity",
        shuttleAssigned: false,
      };
    }

    console.log(
      `✅ Shuttle ${shuttleId} has capacity, proceeding with assignment`
    );

    // Find the driver for this shuttle
    // Get current date in Indian Standard Time (IST)
    const { istTime, startOfDay, endOfDay } = getISTDateRange();

    console.log(`Looking for active schedule for shuttle ${shuttleId}...`);
    console.log(
      `Current IST time: ${istTime.toLocaleString("en-IN", { timeZone: "Asia/Kolkata" })}`
    );

    const schedules = await prisma.schedule.findMany({
      where: {
        shuttleId,
        startTime: {
          gte: startOfDay,
          lte: endOfDay,
        },
      },
      include: {
        driver: true,
      },
    });

    console.log(
      `Found ${schedules.length} schedules for shuttle ${shuttleId} today`
    );
    console.log(
      `Date range query: ${startOfDay.toISOString()} to ${endOfDay.toISOString()}`
    );
    console.log(`Shuttle ID being searched: ${shuttleId}`);

    // Log all schedules found
    schedules.forEach((schedule, index) => {
      console.log(
        `Schedule ${index + 1}: ID=${schedule.id}, StartTime=${schedule.startTime.toISOString()}, Driver=${schedule.driver.name}`
      );
    });

    // Find the currently active schedule
    let currentSchedule = null;
    for (const schedule of schedules) {
      // The schedule times are stored as UTC, so we need to compare with current UTC time
      const scheduleStartTime = new Date(schedule.startTime);
      const scheduleEndTime = new Date(schedule.endTime);
      const currentTime = new Date(); // Current time in server timezone (IST)

      // Current time is already UTC-based in Node.js
      const currentTimeUTC = new Date();

      console.log(`Schedule ${schedule.id}:`);
      console.log(`  Start time (UTC): ${scheduleStartTime.toISOString()}`);
      console.log(`  End time (UTC): ${scheduleEndTime.toISOString()}`);
      console.log(`  Current time (UTC): ${currentTimeUTC.toISOString()}`);
      console.log(`  Current time (IST): ${currentTime.toLocaleString()}`);

      if (
        currentTimeUTC >= scheduleStartTime &&
        currentTimeUTC <= scheduleEndTime
      ) {
        console.log(`✅ Schedule ${schedule.id} is currently active`);
        currentSchedule = schedule;
        break;
      } else {
        console.log(`❌ Schedule ${schedule.id} is not active`);
      }
    }

    if (!currentSchedule) {
      console.log(`shuttle ${shuttleId}`);
      // No active trip, assign to shuttle only (will be picked up by next trip start)
      await prisma.booking.update({
        where: { id: bookingId },
        data: { shuttleId },
      });
      console.log(
        `✅ Booking ${bookingId} assigned to shuttle ${shuttleId} only (no active schedule)`
      );
      return {
        assigned: false,
        reason: "No active schedule",
        shuttleAssigned: true,
      };
    }

    console.log(
      `✅ Found active schedule: Driver ${currentSchedule.driver.name}`
    );

    const driverId = currentSchedule.driverId;

    // Check if there's an active trip for this driver
    console.log(`Looking for active trip for driver ${driverId}...`);
    const activeTrip = await prisma.trip.findFirst({
      where: {
        driverId,
        status: "ACTIVE",
      },
      include: {
        bookings: {
          where: {
            isCompleted: false,
            isCancelled: false,
          },
        },
      },
    });

    if (!activeTrip) {
      console.log(`❌ No active trip found for driver ${driverId}`);
      // No active trip, assign to shuttle only (will be picked up by next trip start)
      await prisma.booking.update({
        where: { id: bookingId },
        data: { shuttleId },
      });
      console.log(
        `✅ Booking ${bookingId} assigned to shuttle ${shuttleId} only (no active trip)`
      );
      return {
        assigned: false,
        reason: "No active trip",
        shuttleAssigned: true,
      };
    }

    console.log(
      `✅ Found active trip: ${activeTrip.id} (${activeTrip.phase} phase)`
    );

    // Check if booking should be assigned to current trip based on direction and phase
    const shouldAssignToCurrentTrip = shouldAssignBookingToCurrentTrip(
      booking.bookingType,
      activeTrip.phase,
      activeTrip.direction
    );

    console.log(`Should assign to current trip: ${shouldAssignToCurrentTrip}`);

    if (shouldAssignToCurrentTrip) {
      // Assign to current active trip
      console.log(
        `Assigning booking ${bookingId} to active trip ${activeTrip.id}...`
      );
      await prisma.booking.update({
        where: { id: bookingId },
        data: {
          shuttleId,
          tripId: activeTrip.id,
        },
      });

      console.log(
        `✅ Booking ${bookingId} assigned to active trip ${activeTrip.id} (${activeTrip.phase} phase)`
      );

      return {
        assigned: true,
        tripId: activeTrip.id,
        phase: activeTrip.phase,
        reason: `Assigned to active ${activeTrip.phase.toLowerCase()} trip`,
      };
    } else {
      // Assign to shuttle only (will be picked up by next trip start)
      console.log(`Assigning booking ${bookingId} to shuttle only...`);
      await prisma.booking.update({
        where: { id: bookingId },
        data: { shuttleId },
      });

      console.log(
        `✅ Booking ${bookingId} assigned to shuttle only (will be picked up by next trip)`
      );

      return {
        assigned: false,
        reason: `Will be picked up by next trip (current trip is in ${activeTrip.phase.toLowerCase()} phase)`,
        shuttleAssigned: true,
      };
    }
  } catch (error) {
    console.error("❌ Error in assignBookingToTrip:", error);
    throw error;
  }
};

// Helper function to determine if booking should be assigned to current trip
const shouldAssignBookingToCurrentTrip = (
  bookingType: string,
  tripPhase: string,
  tripDirection: string
): boolean => {
  // If trip is in OUTBOUND phase (hotel to airport)
  if (tripPhase === "OUTBOUND") {
    // During outbound, assign airport-to-hotel bookings to current trip
    // These will be handled during the return phase
    return bookingType === "AIRPORT_TO_HOTEL";
  }

  // If trip is in RETURN phase (airport to hotel)
  if (tripPhase === "RETURN") {
    // During return, don't assign new airport-to-hotel bookings to current trip
    // They should go to a new trip
    return false;
  }

  // For any other phase, don't assign to current trip
  return false;
};

// Helper function to check if shuttle has available capacity
export const checkShuttleCapacity = async (
<<<<<<< HEAD
  shuttleId: number, 
  numberOfPersons: number, 
  direction?: 'AIRPORT_TO_HOTEL' | 'HOTEL_TO_AIRPORT'
=======
  shuttleId: number,
  numberOfPersons: number
>>>>>>> c354c488
): Promise<boolean> => {
  try {
    console.log(`=== CHECKING SHUTTLE CAPACITY ===`);
    console.log(`Shuttle ID: ${shuttleId}, New passengers: ${numberOfPersons}`);

    // Get shuttle details
    const shuttle = await prisma.shuttle.findUnique({
      where: { id: shuttleId },
      include: {
        bookings: {
          where: {
            isCompleted: false,
            isCancelled: false,
            // Include all bookings assigned to this shuttle, whether they have a tripId or not
          },
        },
      },
    });

    if (!shuttle) {
      console.log(`Shuttle ${shuttleId} not found`);
      return false;
    }

    console.log(
      `Shuttle found: ${shuttle.vehicleNumber} with ${shuttle.seats} seats`
    );
    console.log(`Total bookings found: ${shuttle.bookings.length}`);

    // Log each booking being counted
    let currentPassengers = 0;
    shuttle.bookings.forEach((booking, index) => {
      console.log(
        `Booking ${index + 1}: ID=${booking.id}, Persons=${booking.numberOfPersons}, TripID=${booking.tripId}, Completed=${booking.isCompleted}, Cancelled=${booking.isCancelled}`
      );
      currentPassengers += booking.numberOfPersons;
    });

<<<<<<< HEAD
    // Use direction-specific capacity if provided, otherwise fall back to general seats
    let capacity = shuttle.seats;
    if (direction === 'AIRPORT_TO_HOTEL' && shuttle.airportToHotelCapacity > 0) {
      capacity = shuttle.airportToHotelCapacity;
    } else if (direction === 'HOTEL_TO_AIRPORT' && shuttle.hotelToAirportCapacity > 0) {
      capacity = shuttle.hotelToAirportCapacity;
    }
    
    // Include held and confirmed seats in capacity calculation
    const totalOccupiedSeats = currentPassengers + shuttle.seatsHeld + shuttle.seatsConfirmed;
    const availableSeats = capacity - totalOccupiedSeats;
    const hasCapacity = availableSeats >= numberOfPersons;
    
    console.log(`Capacity check for shuttle ${shuttleId} (${shuttle.vehicleNumber}):`);
    console.log(`  - Direction: ${direction || 'Not specified'}`);
=======
    const hasCapacity = currentPassengers + numberOfPersons <= shuttle.seats;

    console.log(
      `Capacity check for shuttle ${shuttleId} (${shuttle.vehicleNumber}):`
    );
>>>>>>> c354c488
    console.log(`  - Total seats: ${shuttle.seats}`);
    console.log(`  - Airport to Hotel capacity: ${shuttle.airportToHotelCapacity}`);
    console.log(`  - Hotel to Airport capacity: ${shuttle.hotelToAirportCapacity}`);
    console.log(`  - Used capacity: ${capacity} (${direction === 'AIRPORT_TO_HOTEL' ? 'Airport to Hotel' : direction === 'HOTEL_TO_AIRPORT' ? 'Hotel to Airport' : 'General'})`);
    console.log(`  - Current passengers (confirmed bookings): ${currentPassengers}`);
    console.log(`  - Seats held: ${shuttle.seatsHeld}`);
    console.log(`  - Seats confirmed: ${shuttle.seatsConfirmed}`);
    console.log(`  - Total occupied seats: ${totalOccupiedSeats}`);
    console.log(`  - Available seats: ${availableSeats}`);
    console.log(`  - New passengers: ${numberOfPersons}`);
<<<<<<< HEAD
=======
    console.log(
      `  - Total after booking: ${currentPassengers + numberOfPersons}`
    );
>>>>>>> c354c488
    console.log(`  - Has capacity: ${hasCapacity}`);
    console.log(`  - Bookings count: ${shuttle.bookings.length}`);
    console.log(`=== END CAPACITY CHECK ===`);

    return hasCapacity;
  } catch (error) {
    console.error("Error checking shuttle capacity:", error);
    return false;
  }
};

// Enhanced function to find available shuttle with capacity
export const findAvailableShuttleWithCapacity = async (
<<<<<<< HEAD
  hotelId: number, 
  numberOfPersons: number, 
  direction?: 'AIRPORT_TO_HOTEL' | 'HOTEL_TO_AIRPORT'
=======
  hotelId: number,
  numberOfPersons: number
>>>>>>> c354c488
): Promise<any> => {
  try {
    console.log(`=== FINDING AVAILABLE SHUTTLE ===`);
    console.log(`Hotel ID: ${hotelId}, Passengers needed: ${numberOfPersons}`);

    // Get current date in Indian Standard Time (IST)
    const { istTime, startOfDay, endOfDay } = getISTDateRange();

    console.log(
      `Current IST time: ${istTime.toLocaleString("en-IN", { timeZone: "Asia/Kolkata" })}`
    );
    console.log(
      `Date range (IST): ${startOfDay.toLocaleString("en-IN", { timeZone: "Asia/Kolkata" })} to ${endOfDay.toLocaleString("en-IN", { timeZone: "Asia/Kolkata" })}`
    );
    console.log(
      `Current time in IST: ${istTime.toLocaleTimeString("en-IN", { timeZone: "Asia/Kolkata" })}`
    );

    // Get all shuttles for this hotel with schedules for today
    const availableShuttles = await prisma.shuttle.findMany({
      where: {
        hotelId: hotelId,
        schedules: {
          some: {
            startTime: {
              gte: startOfDay,
              lte: endOfDay,
            },
          },
        },
      },
      include: {
        schedules: {
          where: {
            startTime: {
              gte: startOfDay,
              lte: endOfDay,
            },
          },
          include: {
            driver: true,
          },
        },
        bookings: {
          where: {
            isCompleted: false,
            isCancelled: false,
            // Include all bookings assigned to this shuttle, whether they have a tripId or not
          },
        },
      },
      orderBy: {
        id: "asc", // Consistent ordering
      },
    });

    console.log(
      `Found ${availableShuttles.length} shuttles with schedules for today`
    );

    // Find the first shuttle with available capacity and active schedule
    for (const shuttle of availableShuttles) {
<<<<<<< HEAD
      console.log(`\n--- Checking shuttle ${shuttle.id} (${shuttle.vehicleNumber}) ---`);
      console.log(`Direction: ${direction || 'Not specified'}`);
=======
      console.log(
        `\n--- Checking shuttle ${shuttle.id} (${shuttle.vehicleNumber}) ---`
      );
>>>>>>> c354c488
      console.log(`Total seats: ${shuttle.seats}`);
      console.log(`Airport to Hotel capacity: ${shuttle.airportToHotelCapacity}`);
      console.log(`Hotel to Airport capacity: ${shuttle.hotelToAirportCapacity}`);
      console.log(`Used capacity: ${capacity} (${direction === 'AIRPORT_TO_HOTEL' ? 'Airport to Hotel' : direction === 'HOTEL_TO_AIRPORT' ? 'Hotel to Airport' : 'General'})`);
      console.log(`Total bookings: ${shuttle.bookings.length}`);

      // Check if any schedule is currently active
      let hasActiveSchedule = false;
      for (const schedule of shuttle.schedules) {
        // The schedule times are stored as UTC, so we need to compare with current UTC time
        const scheduleStartTime = new Date(schedule.startTime);
        const scheduleEndTime = new Date(schedule.endTime);
        const currentTime = new Date(); // Current time in server timezone (IST)

        // Current time is already UTC-based in Node.js
        const currentTimeUTC = new Date();

        console.log(`Schedule ${schedule.id}:`);
        console.log(`  Start time (UTC): ${scheduleStartTime.toISOString()}`);
        console.log(`  End time (UTC): ${scheduleEndTime.toISOString()}`);
        console.log(`  Current time (UTC): ${currentTimeUTC.toISOString()}`);
        console.log(`  Current time (IST): ${currentTime.toLocaleString()}`);

        if (
          currentTimeUTC >= scheduleStartTime &&
          currentTimeUTC <= scheduleEndTime
        ) {
          console.log(`✅ Schedule ${schedule.id} is currently active`);
          hasActiveSchedule = true;
          break;
        } else {
          console.log(`❌ Schedule ${schedule.id} is not active`);
        }
      }

      if (!hasActiveSchedule) {
        console.log(`❌ No active schedule found for shuttle ${shuttle.id}`);
        continue;
      }

      const currentPassengers = shuttle.bookings.reduce((sum, booking) => {
        console.log(
          `  Booking ${booking.id}: ${booking.numberOfPersons} persons (TripID: ${booking.tripId})`
        );
        return sum + booking.numberOfPersons;
      }, 0);

      // Use direction-specific capacity if provided, otherwise fall back to general seats
      let capacity = shuttle.seats;
      if (direction === 'AIRPORT_TO_HOTEL' && shuttle.airportToHotelCapacity > 0) {
        capacity = shuttle.airportToHotelCapacity;
      } else if (direction === 'HOTEL_TO_AIRPORT' && shuttle.hotelToAirportCapacity > 0) {
        capacity = shuttle.hotelToAirportCapacity;
      }
      
      // Include held and confirmed seats in capacity calculation
      const totalOccupiedSeats = currentPassengers + shuttle.seatsHeld + shuttle.seatsConfirmed;
      const availableSeats = capacity - totalOccupiedSeats;

      console.log(`Checking shuttle ${shuttle.id} (${shuttle.vehicleNumber}):`);
      console.log(`  - Total seats: ${shuttle.seats}`);
<<<<<<< HEAD
      console.log(`  - Current passengers (confirmed bookings): ${currentPassengers}`);
      console.log(`  - Seats held: ${shuttle.seatsHeld}`);
      console.log(`  - Seats confirmed: ${shuttle.seatsConfirmed}`);
      console.log(`  - Total occupied seats: ${totalOccupiedSeats}`);
      console.log(`  - Available seats: ${availableSeats}`);
      console.log(`  - Can accommodate ${numberOfPersons} passengers: ${availableSeats >= numberOfPersons}`);

      if (availableSeats >= numberOfPersons) {
        console.log(`✅ Selected shuttle ${shuttle.id} (${shuttle.vehicleNumber}) for booking`);
        console.log(`✅ This shuttle has active schedule and sufficient capacity`);
        console.log(`✅ Shuttle ID: ${shuttle.id}, Vehicle: ${shuttle.vehicleNumber}`);
        console.log(`✅ Active schedules for this shuttle: ${shuttle.schedules.filter(s => {
          const scheduleStartTime = new Date(s.startTime);
          const scheduleEndTime = new Date(s.endTime);
          const currentTime = new Date();
          const currentTimeUTC = new Date();
          return currentTimeUTC >= scheduleStartTime && currentTimeUTC <= scheduleEndTime;
        }).length}`);
=======
      console.log(`  - Current passengers: ${currentPassengers}`);
      console.log(`  - Available seats: ${shuttle.seats - currentPassengers}`);
      console.log(
        `  - Can accommodate ${numberOfPersons} passengers: ${currentPassengers + numberOfPersons <= shuttle.seats}`
      );

      if (currentPassengers + numberOfPersons <= shuttle.seats) {
        console.log(
          `✅ Selected shuttle ${shuttle.id} (${shuttle.vehicleNumber}) for booking`
        );
        console.log(
          `✅ This shuttle has active schedule and sufficient capacity`
        );
        console.log(
          `✅ Shuttle ID: ${shuttle.id}, Vehicle: ${shuttle.vehicleNumber}`
        );
        console.log(
          `✅ Active schedules for this shuttle: ${
            shuttle.schedules.filter((s) => {
              const scheduleStartTime = new Date(s.startTime);
              const scheduleEndTime = new Date(s.endTime);
              const currentTime = new Date();
              const currentTimeUTC = new Date();
              return (
                currentTimeUTC >= scheduleStartTime &&
                currentTimeUTC <= scheduleEndTime
              );
            }).length
          }`
        );
>>>>>>> c354c488
        console.log(`=== END SHUTTLE SEARCH - FOUND ===`);
        return shuttle;
      } else {
        console.log(
          `❌ Shuttle ${shuttle.id} (${shuttle.vehicleNumber}) cannot accommodate ${numberOfPersons} passengers`
        );
      }
    }

    console.log(
      `❌ No shuttle found with capacity for ${numberOfPersons} passengers`
    );
    console.log(`=== END SHUTTLE SEARCH - NOT FOUND ===`);
    return null; // No shuttle with available capacity
  } catch (error) {
    console.error("Error finding available shuttle with capacity:", error);
    return null;
  }
};

// Utility function to get current time in Indian Standard Time (IST)
export const getISTTime = () => {
  // Server is already running in IST timezone (Asia/Calcutta)
  const now = new Date();

  console.log(`=== IST TIME CALCULATION ===`);
  console.log(`Server time (IST): ${now.toLocaleString()}`);
  console.log(
    `Server timezone: ${Intl.DateTimeFormat().resolvedOptions().timeZone}`
  );
  console.log(`=== END IST TIME CALCULATION ===`);

  return now;
};

// Utility function to get IST date range for today
export const getISTDateRange = () => {
  const istTime = getISTTime();
  const today = new Date(istTime);
  const startOfDay = new Date(today);
  startOfDay.setHours(0, 0, 0, 0);
  const endOfDay = new Date(today);
  endOfDay.setHours(23, 59, 59, 999);

  return {
    istTime,
    startOfDay,
    endOfDay,
  };
};<|MERGE_RESOLUTION|>--- conflicted
+++ resolved
@@ -1,4 +1,4 @@
-import prisma from "../db/prisma";
+import prisma from '../db/prisma';
 
 export interface CompleteBookingData {
   id: string;
@@ -27,7 +27,7 @@
   maxRetries: number = 3
 ): Promise<CompleteBookingData | null> {
   let lastError: Error | null = null;
-
+  
   for (let attempt = 1; attempt <= maxRetries; attempt++) {
     try {
       const booking = await prisma.booking.findUnique({
@@ -48,28 +48,22 @@
           shuttle: true,
         },
       });
-
+      
       return booking;
     } catch (error) {
       lastError = error as Error;
-      console.error(
-        `Attempt ${attempt} failed to fetch booking ${bookingId}:`,
-        error
-      );
-
+      console.error(`Attempt ${attempt} failed to fetch booking ${bookingId}:`, error);
+      
       // If this is the last attempt, don't wait
       if (attempt < maxRetries) {
         // Wait before retrying (exponential backoff)
         const delay = Math.min(1000 * Math.pow(2, attempt - 1), 5000);
-        await new Promise((resolve) => setTimeout(resolve, delay));
-      }
-    }
-  }
-
-  console.error(
-    `Failed to fetch booking ${bookingId} after ${maxRetries} attempts:`,
-    lastError
-  );
+        await new Promise(resolve => setTimeout(resolve, delay));
+      }
+    }
+  }
+  
+  console.error(`Failed to fetch booking ${bookingId} after ${maxRetries} attempts:`, lastError);
   return null;
 }
 
@@ -84,14 +78,14 @@
   fallbackData: any
 ): Promise<any> {
   const completeData = await fetchCompleteBookingData(bookingId);
-
+  
   if (completeData) {
     // Add pricing information to the booking data
     try {
       // Get the hotel ID from the guest
       const guest = await prisma.guest.findUnique({
         where: { id: completeData.guestId },
-        select: { hotelId: true },
+        select: { hotelId: true }
       });
 
       if (guest?.hotelId) {
@@ -133,29 +127,20 @@
         };
       }
     } catch (error) {
-      console.error(
-        "Error calculating pricing for WebSocket booking data:",
-        error
-      );
+      console.error("Error calculating pricing for WebSocket booking data:", error);
       // Continue without pricing if calculation fails
     }
   }
-
+  
   return completeData || fallbackData;
 }
 
 // Intelligent booking assignment based on current trip status
-export const assignBookingToTrip = async (
-  bookingId: string,
-  shuttleId: number,
-  hotelId: number
-) => {
+export const assignBookingToTrip = async (bookingId: string, shuttleId: number, hotelId: number) => {
   try {
     console.log(`=== ASSIGNING BOOKING TO TRIP ===`);
-    console.log(
-      `Booking ID: ${bookingId}, Shuttle ID: ${shuttleId}, Hotel ID: ${hotelId}`
-    );
-
+    console.log(`Booking ID: ${bookingId}, Shuttle ID: ${shuttleId}, Hotel ID: ${hotelId}`);
+    
     // Get the booking details first
     const booking = await prisma.booking.findUnique({
       where: { id: bookingId },
@@ -166,44 +151,29 @@
       return { assigned: false, reason: "Booking not found" };
     }
 
-    console.log(
-      `Booking found: ${booking.numberOfPersons} persons, Type: ${booking.bookingType}`
-    );
+    console.log(`Booking found: ${booking.numberOfPersons} persons, Type: ${booking.bookingType}`);
 
     // Check shuttle capacity before assignment
     console.log(`Checking capacity before assignment...`);
-    const hasCapacity = await checkShuttleCapacity(
-      shuttleId,
-      booking.numberOfPersons
-    );
+    const hasCapacity = await checkShuttleCapacity(shuttleId, booking.numberOfPersons);
     if (!hasCapacity) {
-      console.log(
-        `❌ Shuttle ${shuttleId} is at capacity, cannot assign booking`
-      );
-      return {
-        assigned: false,
-        reason: "Shuttle is at capacity",
-        shuttleAssigned: false,
-      };
-    }
-
-    console.log(
-      `✅ Shuttle ${shuttleId} has capacity, proceeding with assignment`
-    );
+      console.log(`❌ Shuttle ${shuttleId} is at capacity, cannot assign booking`);
+      return { assigned: false, reason: "Shuttle is at capacity", shuttleAssigned: false };
+    }
+
+    console.log(`✅ Shuttle ${shuttleId} has capacity, proceeding with assignment`);
 
     // Find the driver for this shuttle
     // Get current date in Indian Standard Time (IST)
     const { istTime, startOfDay, endOfDay } = getISTDateRange();
 
     console.log(`Looking for active schedule for shuttle ${shuttleId}...`);
-    console.log(
-      `Current IST time: ${istTime.toLocaleString("en-IN", { timeZone: "Asia/Kolkata" })}`
-    );
+    console.log(`Current IST time: ${istTime.toLocaleString('en-IN', { timeZone: 'Asia/Kolkata' })}`);
 
     const schedules = await prisma.schedule.findMany({
       where: {
         shuttleId,
-        startTime: {
+        scheduleDate: {
           gte: startOfDay,
           lte: endOfDay,
         },
@@ -213,19 +183,13 @@
       },
     });
 
-    console.log(
-      `Found ${schedules.length} schedules for shuttle ${shuttleId} today`
-    );
-    console.log(
-      `Date range query: ${startOfDay.toISOString()} to ${endOfDay.toISOString()}`
-    );
+    console.log(`Found ${schedules.length} schedules for shuttle ${shuttleId} today`);
+    console.log(`Date range query: ${startOfDay.toISOString()} to ${endOfDay.toISOString()}`);
     console.log(`Shuttle ID being searched: ${shuttleId}`);
-
+    
     // Log all schedules found
     schedules.forEach((schedule, index) => {
-      console.log(
-        `Schedule ${index + 1}: ID=${schedule.id}, StartTime=${schedule.startTime.toISOString()}, Driver=${schedule.driver.name}`
-      );
+      console.log(`Schedule ${index + 1}: ID=${schedule.id}, Date=${schedule.scheduleDate.toISOString()}, Driver=${schedule.driver.name}`);
     });
 
     // Find the currently active schedule
@@ -235,20 +199,17 @@
       const scheduleStartTime = new Date(schedule.startTime);
       const scheduleEndTime = new Date(schedule.endTime);
       const currentTime = new Date(); // Current time in server timezone (IST)
-
+      
       // Current time is already UTC-based in Node.js
       const currentTimeUTC = new Date();
-
+      
       console.log(`Schedule ${schedule.id}:`);
       console.log(`  Start time (UTC): ${scheduleStartTime.toISOString()}`);
       console.log(`  End time (UTC): ${scheduleEndTime.toISOString()}`);
       console.log(`  Current time (UTC): ${currentTimeUTC.toISOString()}`);
       console.log(`  Current time (IST): ${currentTime.toLocaleString()}`);
-
-      if (
-        currentTimeUTC >= scheduleStartTime &&
-        currentTimeUTC <= scheduleEndTime
-      ) {
+      
+      if (currentTimeUTC >= scheduleStartTime && currentTimeUTC <= scheduleEndTime) {
         console.log(`✅ Schedule ${schedule.id} is currently active`);
         currentSchedule = schedule;
         break;
@@ -264,19 +225,11 @@
         where: { id: bookingId },
         data: { shuttleId },
       });
-      console.log(
-        `✅ Booking ${bookingId} assigned to shuttle ${shuttleId} only (no active schedule)`
-      );
-      return {
-        assigned: false,
-        reason: "No active schedule",
-        shuttleAssigned: true,
-      };
-    }
-
-    console.log(
-      `✅ Found active schedule: Driver ${currentSchedule.driver.name}`
-    );
+      console.log(`✅ Booking ${bookingId} assigned to shuttle ${shuttleId} only (no active schedule)`);
+      return { assigned: false, reason: "No active schedule", shuttleAssigned: true };
+    }
+
+    console.log(`✅ Found active schedule: Driver ${currentSchedule.driver.name}`);
 
     const driverId = currentSchedule.driverId;
 
@@ -304,19 +257,11 @@
         where: { id: bookingId },
         data: { shuttleId },
       });
-      console.log(
-        `✅ Booking ${bookingId} assigned to shuttle ${shuttleId} only (no active trip)`
-      );
-      return {
-        assigned: false,
-        reason: "No active trip",
-        shuttleAssigned: true,
-      };
-    }
-
-    console.log(
-      `✅ Found active trip: ${activeTrip.id} (${activeTrip.phase} phase)`
-    );
+      console.log(`✅ Booking ${bookingId} assigned to shuttle ${shuttleId} only (no active trip)`);
+      return { assigned: false, reason: "No active trip", shuttleAssigned: true };
+    }
+
+    console.log(`✅ Found active trip: ${activeTrip.id} (${activeTrip.phase} phase)`);
 
     // Check if booking should be assigned to current trip based on direction and phase
     const shouldAssignToCurrentTrip = shouldAssignBookingToCurrentTrip(
@@ -329,26 +274,22 @@
 
     if (shouldAssignToCurrentTrip) {
       // Assign to current active trip
-      console.log(
-        `Assigning booking ${bookingId} to active trip ${activeTrip.id}...`
-      );
+      console.log(`Assigning booking ${bookingId} to active trip ${activeTrip.id}...`);
       await prisma.booking.update({
         where: { id: bookingId },
-        data: {
+        data: { 
           shuttleId,
-          tripId: activeTrip.id,
+          tripId: activeTrip.id 
         },
       });
 
-      console.log(
-        `✅ Booking ${bookingId} assigned to active trip ${activeTrip.id} (${activeTrip.phase} phase)`
-      );
-
-      return {
-        assigned: true,
-        tripId: activeTrip.id,
+      console.log(`✅ Booking ${bookingId} assigned to active trip ${activeTrip.id} (${activeTrip.phase} phase)`);
+      
+      return { 
+        assigned: true, 
+        tripId: activeTrip.id, 
         phase: activeTrip.phase,
-        reason: `Assigned to active ${activeTrip.phase.toLowerCase()} trip`,
+        reason: `Assigned to active ${activeTrip.phase.toLowerCase()} trip`
       };
     } else {
       // Assign to shuttle only (will be picked up by next trip start)
@@ -357,15 +298,13 @@
         where: { id: bookingId },
         data: { shuttleId },
       });
-
-      console.log(
-        `✅ Booking ${bookingId} assigned to shuttle only (will be picked up by next trip)`
-      );
-
-      return {
-        assigned: false,
+      
+      console.log(`✅ Booking ${bookingId} assigned to shuttle only (will be picked up by next trip)`);
+      
+      return { 
+        assigned: false, 
         reason: `Will be picked up by next trip (current trip is in ${activeTrip.phase.toLowerCase()} phase)`,
-        shuttleAssigned: true,
+        shuttleAssigned: true 
       };
     }
   } catch (error) {
@@ -386,33 +325,28 @@
     // These will be handled during the return phase
     return bookingType === "AIRPORT_TO_HOTEL";
   }
-
+  
   // If trip is in RETURN phase (airport to hotel)
   if (tripPhase === "RETURN") {
     // During return, don't assign new airport-to-hotel bookings to current trip
     // They should go to a new trip
     return false;
   }
-
+  
   // For any other phase, don't assign to current trip
   return false;
 };
 
 // Helper function to check if shuttle has available capacity
 export const checkShuttleCapacity = async (
-<<<<<<< HEAD
   shuttleId: number, 
   numberOfPersons: number, 
   direction?: 'AIRPORT_TO_HOTEL' | 'HOTEL_TO_AIRPORT'
-=======
-  shuttleId: number,
-  numberOfPersons: number
->>>>>>> c354c488
 ): Promise<boolean> => {
   try {
     console.log(`=== CHECKING SHUTTLE CAPACITY ===`);
     console.log(`Shuttle ID: ${shuttleId}, New passengers: ${numberOfPersons}`);
-
+    
     // Get shuttle details
     const shuttle = await prisma.shuttle.findUnique({
       where: { id: shuttleId },
@@ -432,21 +366,16 @@
       return false;
     }
 
-    console.log(
-      `Shuttle found: ${shuttle.vehicleNumber} with ${shuttle.seats} seats`
-    );
+    console.log(`Shuttle found: ${shuttle.vehicleNumber} with ${shuttle.seats} seats`);
     console.log(`Total bookings found: ${shuttle.bookings.length}`);
 
     // Log each booking being counted
     let currentPassengers = 0;
     shuttle.bookings.forEach((booking, index) => {
-      console.log(
-        `Booking ${index + 1}: ID=${booking.id}, Persons=${booking.numberOfPersons}, TripID=${booking.tripId}, Completed=${booking.isCompleted}, Cancelled=${booking.isCancelled}`
-      );
+      console.log(`Booking ${index + 1}: ID=${booking.id}, Persons=${booking.numberOfPersons}, TripID=${booking.tripId}, Completed=${booking.isCompleted}, Cancelled=${booking.isCancelled}`);
       currentPassengers += booking.numberOfPersons;
     });
 
-<<<<<<< HEAD
     // Use direction-specific capacity if provided, otherwise fall back to general seats
     let capacity = shuttle.seats;
     if (direction === 'AIRPORT_TO_HOTEL' && shuttle.airportToHotelCapacity > 0) {
@@ -462,13 +391,6 @@
     
     console.log(`Capacity check for shuttle ${shuttleId} (${shuttle.vehicleNumber}):`);
     console.log(`  - Direction: ${direction || 'Not specified'}`);
-=======
-    const hasCapacity = currentPassengers + numberOfPersons <= shuttle.seats;
-
-    console.log(
-      `Capacity check for shuttle ${shuttleId} (${shuttle.vehicleNumber}):`
-    );
->>>>>>> c354c488
     console.log(`  - Total seats: ${shuttle.seats}`);
     console.log(`  - Airport to Hotel capacity: ${shuttle.airportToHotelCapacity}`);
     console.log(`  - Hotel to Airport capacity: ${shuttle.hotelToAirportCapacity}`);
@@ -479,12 +401,6 @@
     console.log(`  - Total occupied seats: ${totalOccupiedSeats}`);
     console.log(`  - Available seats: ${availableSeats}`);
     console.log(`  - New passengers: ${numberOfPersons}`);
-<<<<<<< HEAD
-=======
-    console.log(
-      `  - Total after booking: ${currentPassengers + numberOfPersons}`
-    );
->>>>>>> c354c488
     console.log(`  - Has capacity: ${hasCapacity}`);
     console.log(`  - Bookings count: ${shuttle.bookings.length}`);
     console.log(`=== END CAPACITY CHECK ===`);
@@ -498,31 +414,20 @@
 
 // Enhanced function to find available shuttle with capacity
 export const findAvailableShuttleWithCapacity = async (
-<<<<<<< HEAD
   hotelId: number, 
   numberOfPersons: number, 
   direction?: 'AIRPORT_TO_HOTEL' | 'HOTEL_TO_AIRPORT'
-=======
-  hotelId: number,
-  numberOfPersons: number
->>>>>>> c354c488
 ): Promise<any> => {
   try {
     console.log(`=== FINDING AVAILABLE SHUTTLE ===`);
     console.log(`Hotel ID: ${hotelId}, Passengers needed: ${numberOfPersons}`);
-
+    
     // Get current date in Indian Standard Time (IST)
     const { istTime, startOfDay, endOfDay } = getISTDateRange();
 
-    console.log(
-      `Current IST time: ${istTime.toLocaleString("en-IN", { timeZone: "Asia/Kolkata" })}`
-    );
-    console.log(
-      `Date range (IST): ${startOfDay.toLocaleString("en-IN", { timeZone: "Asia/Kolkata" })} to ${endOfDay.toLocaleString("en-IN", { timeZone: "Asia/Kolkata" })}`
-    );
-    console.log(
-      `Current time in IST: ${istTime.toLocaleTimeString("en-IN", { timeZone: "Asia/Kolkata" })}`
-    );
+    console.log(`Current IST time: ${istTime.toLocaleString('en-IN', { timeZone: 'Asia/Kolkata' })}`);
+    console.log(`Date range (IST): ${startOfDay.toLocaleString('en-IN', { timeZone: 'Asia/Kolkata' })} to ${endOfDay.toLocaleString('en-IN', { timeZone: 'Asia/Kolkata' })}`);
+    console.log(`Current time in IST: ${istTime.toLocaleTimeString('en-IN', { timeZone: 'Asia/Kolkata' })}`);
 
     // Get all shuttles for this hotel with schedules for today
     const availableShuttles = await prisma.shuttle.findMany({
@@ -530,7 +435,7 @@
         hotelId: hotelId,
         schedules: {
           some: {
-            startTime: {
+            scheduleDate: {
               gte: startOfDay,
               lte: endOfDay,
             },
@@ -540,7 +445,7 @@
       include: {
         schedules: {
           where: {
-            startTime: {
+            scheduleDate: {
               gte: startOfDay,
               lte: endOfDay,
             },
@@ -558,30 +463,21 @@
         },
       },
       orderBy: {
-        id: "asc", // Consistent ordering
-      },
-    });
-
-    console.log(
-      `Found ${availableShuttles.length} shuttles with schedules for today`
-    );
+        id: 'asc', // Consistent ordering
+      },
+    });
+
+    console.log(`Found ${availableShuttles.length} shuttles with schedules for today`);
 
     // Find the first shuttle with available capacity and active schedule
     for (const shuttle of availableShuttles) {
-<<<<<<< HEAD
       console.log(`\n--- Checking shuttle ${shuttle.id} (${shuttle.vehicleNumber}) ---`);
       console.log(`Direction: ${direction || 'Not specified'}`);
-=======
-      console.log(
-        `\n--- Checking shuttle ${shuttle.id} (${shuttle.vehicleNumber}) ---`
-      );
->>>>>>> c354c488
       console.log(`Total seats: ${shuttle.seats}`);
       console.log(`Airport to Hotel capacity: ${shuttle.airportToHotelCapacity}`);
       console.log(`Hotel to Airport capacity: ${shuttle.hotelToAirportCapacity}`);
-      console.log(`Used capacity: ${capacity} (${direction === 'AIRPORT_TO_HOTEL' ? 'Airport to Hotel' : direction === 'HOTEL_TO_AIRPORT' ? 'Hotel to Airport' : 'General'})`);
       console.log(`Total bookings: ${shuttle.bookings.length}`);
-
+      
       // Check if any schedule is currently active
       let hasActiveSchedule = false;
       for (const schedule of shuttle.schedules) {
@@ -589,20 +485,17 @@
         const scheduleStartTime = new Date(schedule.startTime);
         const scheduleEndTime = new Date(schedule.endTime);
         const currentTime = new Date(); // Current time in server timezone (IST)
-
+        
         // Current time is already UTC-based in Node.js
         const currentTimeUTC = new Date();
-
+        
         console.log(`Schedule ${schedule.id}:`);
         console.log(`  Start time (UTC): ${scheduleStartTime.toISOString()}`);
         console.log(`  End time (UTC): ${scheduleEndTime.toISOString()}`);
         console.log(`  Current time (UTC): ${currentTimeUTC.toISOString()}`);
         console.log(`  Current time (IST): ${currentTime.toLocaleString()}`);
-
-        if (
-          currentTimeUTC >= scheduleStartTime &&
-          currentTimeUTC <= scheduleEndTime
-        ) {
+        
+        if (currentTimeUTC >= scheduleStartTime && currentTimeUTC <= scheduleEndTime) {
           console.log(`✅ Schedule ${schedule.id} is currently active`);
           hasActiveSchedule = true;
           break;
@@ -610,7 +503,7 @@
           console.log(`❌ Schedule ${schedule.id} is not active`);
         }
       }
-
+      
       if (!hasActiveSchedule) {
         console.log(`❌ No active schedule found for shuttle ${shuttle.id}`);
         continue;
@@ -637,7 +530,6 @@
 
       console.log(`Checking shuttle ${shuttle.id} (${shuttle.vehicleNumber}):`);
       console.log(`  - Total seats: ${shuttle.seats}`);
-<<<<<<< HEAD
       console.log(`  - Current passengers (confirmed bookings): ${currentPassengers}`);
       console.log(`  - Seats held: ${shuttle.seatsHeld}`);
       console.log(`  - Seats confirmed: ${shuttle.seatsConfirmed}`);
@@ -656,50 +548,14 @@
           const currentTimeUTC = new Date();
           return currentTimeUTC >= scheduleStartTime && currentTimeUTC <= scheduleEndTime;
         }).length}`);
-=======
-      console.log(`  - Current passengers: ${currentPassengers}`);
-      console.log(`  - Available seats: ${shuttle.seats - currentPassengers}`);
-      console.log(
-        `  - Can accommodate ${numberOfPersons} passengers: ${currentPassengers + numberOfPersons <= shuttle.seats}`
-      );
-
-      if (currentPassengers + numberOfPersons <= shuttle.seats) {
-        console.log(
-          `✅ Selected shuttle ${shuttle.id} (${shuttle.vehicleNumber}) for booking`
-        );
-        console.log(
-          `✅ This shuttle has active schedule and sufficient capacity`
-        );
-        console.log(
-          `✅ Shuttle ID: ${shuttle.id}, Vehicle: ${shuttle.vehicleNumber}`
-        );
-        console.log(
-          `✅ Active schedules for this shuttle: ${
-            shuttle.schedules.filter((s) => {
-              const scheduleStartTime = new Date(s.startTime);
-              const scheduleEndTime = new Date(s.endTime);
-              const currentTime = new Date();
-              const currentTimeUTC = new Date();
-              return (
-                currentTimeUTC >= scheduleStartTime &&
-                currentTimeUTC <= scheduleEndTime
-              );
-            }).length
-          }`
-        );
->>>>>>> c354c488
         console.log(`=== END SHUTTLE SEARCH - FOUND ===`);
         return shuttle;
       } else {
-        console.log(
-          `❌ Shuttle ${shuttle.id} (${shuttle.vehicleNumber}) cannot accommodate ${numberOfPersons} passengers`
-        );
-      }
-    }
-
-    console.log(
-      `❌ No shuttle found with capacity for ${numberOfPersons} passengers`
-    );
+        console.log(`❌ Shuttle ${shuttle.id} (${shuttle.vehicleNumber}) cannot accommodate ${numberOfPersons} passengers`);
+      }
+    }
+
+    console.log(`❌ No shuttle found with capacity for ${numberOfPersons} passengers`);
     console.log(`=== END SHUTTLE SEARCH - NOT FOUND ===`);
     return null; // No shuttle with available capacity
   } catch (error) {
@@ -712,14 +568,12 @@
 export const getISTTime = () => {
   // Server is already running in IST timezone (Asia/Calcutta)
   const now = new Date();
-
+  
   console.log(`=== IST TIME CALCULATION ===`);
   console.log(`Server time (IST): ${now.toLocaleString()}`);
-  console.log(
-    `Server timezone: ${Intl.DateTimeFormat().resolvedOptions().timeZone}`
-  );
+  console.log(`Server timezone: ${Intl.DateTimeFormat().resolvedOptions().timeZone}`);
   console.log(`=== END IST TIME CALCULATION ===`);
-
+  
   return now;
 };
 
@@ -731,10 +585,10 @@
   startOfDay.setHours(0, 0, 0, 0);
   const endOfDay = new Date(today);
   endOfDay.setHours(23, 59, 59, 999);
-
+  
   return {
     istTime,
     startOfDay,
-    endOfDay,
+    endOfDay
   };
-};+}; 